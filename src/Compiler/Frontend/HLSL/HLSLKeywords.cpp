--- conflicted
+++ resolved
@@ -907,11 +907,8 @@
         { "patchconstantfunc",         T::PatchConstantFunc         },
 
         #ifdef XSC_ENABLE_LANGUAGE_EXT
-<<<<<<< HEAD
         { "space",                     T::Space                     },
-=======
         { "layout",                    T::Layout                    },
->>>>>>> 03a0fc15
         #endif
     };
 }
